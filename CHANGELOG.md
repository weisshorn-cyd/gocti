# Changelog

All notable changes to this project will be documented in this file.

The format is based on [Keep a Changelog](https://keepachangelog.com/en/1.1.0/),
and this project adheres to [Semantic Versioning](https://semver.org/spec/v2.0.0.html).

## [Unreleased]

### Changed
<<<<<<< HEAD
- Bump Go to version 1.24.4
- Update golangci-lint to v2
=======
- Update golangci-lint to v2
- Update range version in CHANGELOG when creating a new release
>>>>>>> 2d31494d
- Support OpenCTI version 6.6.18 - No graphql changes
- Support OpenCTI version 6.6.17 - No graphql changes
- Support OpenCTI version 6.6.16 - No graphql changes
- Support OpenCTI version 6.6.15 - No graphql changes
- Support OpenCTI version 6.6.14 - No graphql changes
- Support OpenCTI version 6.6.13 - No graphql changes

### Fixed
- Example in README

## [0.29.0] - 2025-05-23

### Changed
- Support OpenCTI version 6.6.12

### Fixed
- Validate PyCTI version is last of supported OpenCTI version range
- Only check for graphql changes if there is a new version of OpenCTI
- Update README with new version when there are graphql changes

## [0.28.0] - 2025-05-12

### Changed
- Support OpenCTI version 6.6.10
- Only create a new release if there are some graphql changes

## [0.27.0] - 2025-04-29

### Changed
- Support OpenCTI version 6.6.8

## [0.26.0] - 2025-04-25

### Changed
- Support OpenCTI version 6.6.7

## [0.25.0] - 2025-04-23

### Changed
- Support OpenCTI version 6.6.6

## [0.24.0] - 2025-04-18

### Changed
- Support OpenCTI version 6.6.5

## [0.23.0] - 2025-04-16

### Changed
- Support OpenCTI version 6.6.4

## [0.22.0] - 2025-04-13

### Changed
- Support OpenCTI version 6.6.3

## [0.21.0] - 2025-04-09

### Changed
- Support OpenCTI version 6.6.1

## [0.20.0] - 2025-04-08

### Changed
- Support OpenCTI version 6.5.11

## [0.19.0] - 2025-03-31

### Changed
- Support OpenCTI version 6.5.10

## [0.18.0] - 2025-03-24

### Changed
- Support OpenCTI version 6.5.9
- Pin actions version to hash

### Fixed
- Wrong action hash

## [0.17.0] - 2025-03-19

### Changed
- Support OpenCTI version 6.5.8

## [0.16.0] - 2025-03-18

### Changed
- Support OpenCTI version 6.5.7

## [0.15.0] - 2025-03-12

### Changed
- Support OpenCTI version 6.5.6

## [0.14.0] - 2025-03-10

### Changed
- Support OpenCTI version 6.5.5

## [0.13.0] - 2025-03-06

### Changed
- Support OpenCTI version 6.5.4

## [0.12.0] - 2025-02-25

### Changed
- Support OpenCTI version 6.5.3

## [0.11.0] - 2025-02-18

### Changed
- Support OpenCTI version 6.5.2

## [0.10.0] - 2025-02-17

### Changed
- Support OpenCTI version 6.5.1

## [0.9.0] - 2025-02-11

### Changed
- Support OpenCTI version 6.5.0

### Fixed
- Auto-update workflow uses a branch name unique to the OpenCTI version it
  updates for

## [0.8.0] - 2025-01-30

### Changed
- Support OpenCTI version 6.4.10

## [0.7.0] - 2025-01-28

### Changed
- Support OpenCTI version 6.4.9

### Fixed
- Auto-update workflow correctly no longer opens a pull request if OpenCTI is
  already at the latest version

## [0.6.0] - 2025-01-24

### Added
- CI actions workflow to auto-update for new OpenCTI versions

### Changed
- Support OpenCTI version 6.4.8
- Linting exception for long struct tags
- Regenerate GoCTI
- Run workflows only when there are relevant changes
- Bump Go to version 1.23.5

### Fixed
- The `generate` Makefile target now correctly formats the generated code
- Specify golangci-lint config file in workflow

## [0.5.0] - 2024-01-17

### Changed
- Support OpenCTI version 6.4.7

## [0.4.0] - 2024-01-13

### Added
- CI actions validate the generator version

### Fixed
- Accept a max confidence level of 0
- Format Python code according to 2025 style guide

### Changed
- Support OpenCTI version 6.4.6

## [0.3.0] - 2025-01-07

### Added
- Query to unassign a group from a user
- Query to unassign a role from a group
- Query to unassign a marking definition from a group
- Query to unassign a capability from a role
- Query to unset a status from a workflow

### Changed
- Support OpenCTI version 6.4.5

## [0.2.0] - 2024-12-18

### Changed
- Support OpenCTI version 6.4.4

## [0.1.0] - 2024-12-05

### Added
- Initial version
- Support OpenCTI version 6.3.13<|MERGE_RESOLUTION|>--- conflicted
+++ resolved
@@ -8,13 +8,9 @@
 ## [Unreleased]
 
 ### Changed
-<<<<<<< HEAD
 - Bump Go to version 1.24.4
 - Update golangci-lint to v2
-=======
-- Update golangci-lint to v2
 - Update range version in CHANGELOG when creating a new release
->>>>>>> 2d31494d
 - Support OpenCTI version 6.6.18 - No graphql changes
 - Support OpenCTI version 6.6.17 - No graphql changes
 - Support OpenCTI version 6.6.16 - No graphql changes
