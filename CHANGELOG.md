# Changelog

All notable changes to this project will be documented in this file.

The format is based on [Keep a Changelog](https://keepachangelog.com/en/1.1.0/),
and this project adheres to [Semantic Versioning](https://semver.org/spec/v2.0.0.html).

## [0.30.0] - 2025-06-25

### Changed
<<<<<<< HEAD
- Support OpenCTI version 6.7.0
=======
- Bump Go to version 1.24.4
- Update golangci-lint to v2
>>>>>>> e54ff33d
- Update range version in CHANGELOG when creating a new release

### Fixed
- Example in README

## [0.29.0] - 2025-05-23

### Changed
- Support OpenCTI version 6.6.12 - 6.6.18

### Fixed
- Validate PyCTI version is last of supported OpenCTI version range
- Only check for graphql changes if there is a new version of OpenCTI
- Update README with new version when there are graphql changes

## [0.28.0] - 2025-05-12

### Changed
- Support OpenCTI version 6.6.10
- Only create a new release if there are some graphql changes

## [0.27.0] - 2025-04-29

### Changed
- Support OpenCTI version 6.6.8

## [0.26.0] - 2025-04-25

### Changed
- Support OpenCTI version 6.6.7

## [0.25.0] - 2025-04-23

### Changed
- Support OpenCTI version 6.6.6

## [0.24.0] - 2025-04-18

### Changed
- Support OpenCTI version 6.6.5

## [0.23.0] - 2025-04-16

### Changed
- Support OpenCTI version 6.6.4

## [0.22.0] - 2025-04-13

### Changed
- Support OpenCTI version 6.6.3

## [0.21.0] - 2025-04-09

### Changed
- Support OpenCTI version 6.6.1

## [0.20.0] - 2025-04-08

### Changed
- Support OpenCTI version 6.5.11

## [0.19.0] - 2025-03-31

### Changed
- Support OpenCTI version 6.5.10

## [0.18.0] - 2025-03-24

### Changed
- Support OpenCTI version 6.5.9
- Pin actions version to hash

### Fixed
- Wrong action hash

## [0.17.0] - 2025-03-19

### Changed
- Support OpenCTI version 6.5.8

## [0.16.0] - 2025-03-18

### Changed
- Support OpenCTI version 6.5.7

## [0.15.0] - 2025-03-12

### Changed
- Support OpenCTI version 6.5.6

## [0.14.0] - 2025-03-10

### Changed
- Support OpenCTI version 6.5.5

## [0.13.0] - 2025-03-06

### Changed
- Support OpenCTI version 6.5.4

## [0.12.0] - 2025-02-25

### Changed
- Support OpenCTI version 6.5.3

## [0.11.0] - 2025-02-18

### Changed
- Support OpenCTI version 6.5.2

## [0.10.0] - 2025-02-17

### Changed
- Support OpenCTI version 6.5.1

## [0.9.0] - 2025-02-11

### Changed
- Support OpenCTI version 6.5.0

### Fixed
- Auto-update workflow uses a branch name unique to the OpenCTI version it
  updates for

## [0.8.0] - 2025-01-30

### Changed
- Support OpenCTI version 6.4.10

## [0.7.0] - 2025-01-28

### Changed
- Support OpenCTI version 6.4.9

### Fixed
- Auto-update workflow correctly no longer opens a pull request if OpenCTI is
  already at the latest version

## [0.6.0] - 2025-01-24

### Added
- CI actions workflow to auto-update for new OpenCTI versions

### Changed
- Support OpenCTI version 6.4.8
- Linting exception for long struct tags
- Regenerate GoCTI
- Run workflows only when there are relevant changes
- Bump Go to version 1.23.5

### Fixed
- The `generate` Makefile target now correctly formats the generated code
- Specify golangci-lint config file in workflow

## [0.5.0] - 2024-01-17

### Changed
- Support OpenCTI version 6.4.7

## [0.4.0] - 2024-01-13

### Added
- CI actions validate the generator version

### Fixed
- Accept a max confidence level of 0
- Format Python code according to 2025 style guide

### Changed
- Support OpenCTI version 6.4.6

## [0.3.0] - 2025-01-07

### Added
- Query to unassign a group from a user
- Query to unassign a role from a group
- Query to unassign a marking definition from a group
- Query to unassign a capability from a role
- Query to unset a status from a workflow

### Changed
- Support OpenCTI version 6.4.5

## [0.2.0] - 2024-12-18

### Changed
- Support OpenCTI version 6.4.4

## [0.1.0] - 2024-12-05

### Added
- Initial version
- Support OpenCTI version 6.3.13<|MERGE_RESOLUTION|>--- conflicted
+++ resolved
@@ -8,12 +8,9 @@
 ## [0.30.0] - 2025-06-25
 
 ### Changed
-<<<<<<< HEAD
 - Support OpenCTI version 6.7.0
-=======
 - Bump Go to version 1.24.4
 - Update golangci-lint to v2
->>>>>>> e54ff33d
 - Update range version in CHANGELOG when creating a new release
 
 ### Fixed
