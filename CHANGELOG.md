--- conflicted
+++ resolved
@@ -7,13 +7,11 @@
 
 ## [Unreleased]
 
-<<<<<<< HEAD
 ### Changed
 - Support OpenCTI version 6.6.11 - No graphql changes
-=======
+
 ### Fixed
 - Validate PyCTI version is last of supported OpenCTI version range
->>>>>>> 901946e9
 
 ## [0.28.0] - 2025-05-12
 
